--- conflicted
+++ resolved
@@ -1,12 +1,16 @@
 import { json } from '@sveltejs/kit';
 import type { RequestHandler } from './$types';
-import { getKits, prisma, findKitCombination, findSimilarKitCombinations } from '$lib/server/db';
+import { PrismaClient } from '@prisma/client';
+
+const prisma = new PrismaClient();
+
+// Type pour la transaction Prisma
+type PrismaTransactionClient = Parameters<Parameters<typeof prisma.$transaction>[0]>[0];
 
 export const GET: RequestHandler = async () => {
 	console.log('🚀 [API-KITS] Début GET /kits/api');
 
 	try {
-<<<<<<< HEAD
 		console.log('🔍 [API-KITS] Vérification de la connexion Prisma');
 
 		// Test de connexion à la base de données
@@ -22,9 +26,6 @@
 		});
 
 		console.log('✅ [API-KITS] GET terminé avec succès');
-=======
-		const kits = await getKits();
->>>>>>> 440d27ab
 		return json(kits);
 	} catch (error) {
 		console.error('❌ [API-KITS] Erreur lors de la récupération des kits:', error);
@@ -117,7 +118,7 @@
 		}
 
 		// Utilisation d'une transaction pour créer toutes les entités nécessaires
-		const result = await prisma.$transaction(async (tx) => {
+		const result = await prisma.$transaction(async (tx: PrismaTransactionClient) => {
 			console.log('Transaction démarrée');
 
 			// 1. Créer le nouveau kit (on sait qu'il n'existe pas)
