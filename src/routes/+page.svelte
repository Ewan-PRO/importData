--- conflicted
+++ resolved
@@ -39,7 +39,6 @@
 			<p class="mb-2">
 				Connectez-vous pour accéder à notre catalogue de pompes et moteurs industriels.
 			</p>
-<<<<<<< HEAD
 			<form method="POST" action="?/signIn">
 				<button
 					type="submit"
@@ -48,14 +47,6 @@
 					Se connecter
 				</button>
 			</form>
-=======
-			<button
-				on:click={handleSignIn}
-				class="mr-2 mb-2 rounded-lg bg-blue-600 px-5 py-2.5 text-sm font-medium text-white hover:bg-blue-800 focus:ring-4 focus:ring-blue-300 focus:outline-none dark:bg-blue-600 dark:hover:bg-blue-700 dark:focus:ring-blue-800"
-			>
-				Se connecter
-			</button>
->>>>>>> 151d717c
 		</div>
 	{/if}
 </div>